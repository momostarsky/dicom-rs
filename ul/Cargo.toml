[package]
name = "dicom-ul"
version = "0.7.1"
authors = ["Eduardo Pinho <enet4mikeenet@gmail.com>", "Paul Knopf <pauldotknopf@gmail.com>"]
description = "Types and methods for interacting with the DICOM Upper Layer Protocol"
edition = "2018"
license = "MIT OR Apache-2.0"
repository = "https://github.com/Enet4/dicom-rs"
categories = ["network-programming"]
keywords = ["dicom", "network"]
readme = "README.md"

[dependencies]
byteordered = "0.6"
<<<<<<< HEAD
bytes = "1.6.1"
dicom-encoding = { path = "../encoding/", version = "0.7.0" }
dicom-transfer-syntax-registry = { path = "../transfer-syntax-registry/", version = "0.7.0", default-features = false }
=======
dicom-encoding = { path = "../encoding/", version = "0.7.1" }
dicom-transfer-syntax-registry = { path = "../transfer-syntax-registry/", version = "0.7.1", default-features = false }
>>>>>>> de7dc583
snafu = "0.8"
tracing = "0.1.34"

[dependencies.tokio]
version = "1.38.0"
optional = true
features = [
    "rt",
    "rt-multi-thread",
    "net",
    "io-util"
]

[dev-dependencies]
matches = "0.1.8"
tokio = { version = "1.38.0", features = ["io-util", "macros", "net", "rt", "rt-multi-thread"] }

[features]
async = ["dep:tokio"]
default = []<|MERGE_RESOLUTION|>--- conflicted
+++ resolved
@@ -12,14 +12,9 @@
 
 [dependencies]
 byteordered = "0.6"
-<<<<<<< HEAD
 bytes = "1.6.1"
-dicom-encoding = { path = "../encoding/", version = "0.7.0" }
-dicom-transfer-syntax-registry = { path = "../transfer-syntax-registry/", version = "0.7.0", default-features = false }
-=======
 dicom-encoding = { path = "../encoding/", version = "0.7.1" }
 dicom-transfer-syntax-registry = { path = "../transfer-syntax-registry/", version = "0.7.1", default-features = false }
->>>>>>> de7dc583
 snafu = "0.8"
 tracing = "0.1.34"
 
